'use strict';

var normalizeURL = require('../util/mapbox').normalizeGlyphsURL;
var getArrayBuffer = require('../util/ajax').getArrayBuffer;
var Glyphs = require('../util/glyphs');
var Protobuf = require('pbf');

module.exports = GlyphSource;

function GlyphSource(url, glyphAtlas) {
    this.url = url && normalizeURL(url);
    this.glyphAtlas = glyphAtlas;
    this.stacks = {};
    this.loading = {};
}

<<<<<<< HEAD
GlyphSource.prototype.getSimpleGlyphs = function(fontstack, glyphIDs, tileID, callback) {
=======
GlyphSource.prototype.getRects = function(fontstack, glyphIDs, uid, callback) {
>>>>>>> 794c1eb3

    if (this.stacks[fontstack] === undefined) this.stacks[fontstack] = {};

    var glyphs = {};

    var stack = this.stacks[fontstack];
    var glyphAtlas = this.glyphAtlas;

    // the number of pixels the sdf bitmaps are padded by
    var buffer = 3;

    var missing = {};
    var remaining = 0;
    var range;

    for (var i = 0; i < glyphIDs.length; i++) {
        var glyphID = glyphIDs[i];
        range = Math.floor(glyphID / 256);

        if (stack[range]) {
            var glyph = stack[range].glyphs[glyphID];
<<<<<<< HEAD
            var rect  = glyphAtlas.addGlyph(tileID, fontstack, glyph, buffer);
            if (glyph) glyphs[glyphID] = new SimpleGlyph(glyph, rect, buffer);
=======
            var buffer = 3;
            rects[glyphID] = glyphAtlas.addGlyph(uid, fontstack, glyph, buffer);
            if (glyph) glyphs[glyphID] = simpleGlyph(glyph);
>>>>>>> 794c1eb3
        } else {
            if (missing[range] === undefined) {
                missing[range] = [];
                remaining++;
            }
            missing[range].push(glyphID);
        }
    }

    if (!remaining) callback(undefined, glyphs);

    var onRangeLoaded = function(err, range, data) {
        // TODO not be silent about errors
        if (!err) {
            var stack = this.stacks[fontstack][range] = data.stacks[fontstack];
            for (var i = 0; i < missing[range].length; i++) {
                var glyphID = missing[range][i];
                var glyph = stack.glyphs[glyphID];
<<<<<<< HEAD
                var rect  = glyphAtlas.addGlyph(tileID, fontstack, glyph, buffer);
                if (glyph) glyphs[glyphID] = new SimpleGlyph(glyph, rect, buffer);
=======
                var buffer = 3;
                rects[glyphID] = glyphAtlas.addGlyph(uid, fontstack, glyph, buffer);
                if (glyph) glyphs[glyphID] = simpleGlyph(glyph);
>>>>>>> 794c1eb3
            }
        }
        remaining--;
        if (!remaining) callback(undefined, glyphs);
    }.bind(this);

    for (var r in missing) {
        this.loadRange(fontstack, r, onRangeLoaded);
    }
};

// A simplified representation of the glyph containing only the properties needed for shaping.
function SimpleGlyph(glyph, rect, buffer) {
    this.advance = glyph.advance;
    this.left = glyph.left - buffer;
    this.top = glyph.top + buffer;
    this.rect = rect;
}

GlyphSource.prototype.loadRange = function(fontstack, range, callback) {

    if (range * 256 >= 65280) return callback('gyphs > 65280 not supported');

    if (this.loading[fontstack] === undefined) this.loading[fontstack] = {};
    var loading = this.loading[fontstack];

    if (loading[range]) {
        loading[range].push(callback);
    } else {
        loading[range] = [callback];

        var rangeName = (range * 256) + '-' + (range * 256 + 255);
        var url = glyphUrl(fontstack, rangeName, this.url);

        getArrayBuffer(url, function(err, data) {
            var glyphs = !err && new Glyphs(new Protobuf(new Uint8Array(data)));
            for (var i = 0; i < loading[range].length; i++) {
                loading[range][i](err, range, glyphs);
            }
            delete loading[range];
        });
    }
};

function glyphUrl(fontstack, range, url, subdomains) {
    subdomains = subdomains || 'abc';

    return url
        .replace('{s}', subdomains[fontstack.length % subdomains.length])
        .replace('{fontstack}', fontstack)
        .replace('{range}', range);
}<|MERGE_RESOLUTION|>--- conflicted
+++ resolved
@@ -14,11 +14,7 @@
     this.loading = {};
 }
 
-<<<<<<< HEAD
-GlyphSource.prototype.getSimpleGlyphs = function(fontstack, glyphIDs, tileID, callback) {
-=======
-GlyphSource.prototype.getRects = function(fontstack, glyphIDs, uid, callback) {
->>>>>>> 794c1eb3
+GlyphSource.prototype.getSimpleGlyphs = function(fontstack, glyphIDs, uid, callback) {
 
     if (this.stacks[fontstack] === undefined) this.stacks[fontstack] = {};
 
@@ -40,14 +36,8 @@
 
         if (stack[range]) {
             var glyph = stack[range].glyphs[glyphID];
-<<<<<<< HEAD
-            var rect  = glyphAtlas.addGlyph(tileID, fontstack, glyph, buffer);
+            var rect  = glyphAtlas.addGlyph(uid, fontstack, glyph, buffer);
             if (glyph) glyphs[glyphID] = new SimpleGlyph(glyph, rect, buffer);
-=======
-            var buffer = 3;
-            rects[glyphID] = glyphAtlas.addGlyph(uid, fontstack, glyph, buffer);
-            if (glyph) glyphs[glyphID] = simpleGlyph(glyph);
->>>>>>> 794c1eb3
         } else {
             if (missing[range] === undefined) {
                 missing[range] = [];
@@ -66,14 +56,8 @@
             for (var i = 0; i < missing[range].length; i++) {
                 var glyphID = missing[range][i];
                 var glyph = stack.glyphs[glyphID];
-<<<<<<< HEAD
-                var rect  = glyphAtlas.addGlyph(tileID, fontstack, glyph, buffer);
+                var rect  = glyphAtlas.addGlyph(uid, fontstack, glyph, buffer);
                 if (glyph) glyphs[glyphID] = new SimpleGlyph(glyph, rect, buffer);
-=======
-                var buffer = 3;
-                rects[glyphID] = glyphAtlas.addGlyph(uid, fontstack, glyph, buffer);
-                if (glyph) glyphs[glyphID] = simpleGlyph(glyph);
->>>>>>> 794c1eb3
             }
         }
         remaining--;
